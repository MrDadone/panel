--- conflicted
+++ resolved
@@ -10,12 +10,9 @@
 import TextInput from '@/elements/input/TextInput';
 import { useToast } from '@/providers/ToastProvider';
 import { useAdminStore } from '@/stores/admin';
-<<<<<<< HEAD
 import { adminSettingsApplicationSchema } from '@/lib/schemas/admin/settings';
-=======
 import Select from '@/elements/input/Select';
 import { useGlobalStore } from '@/stores/global';
->>>>>>> e1c1350b
 
 export default function ApplicationContainer() {
   const { addToast } = useToast();
@@ -61,16 +58,11 @@
 
       <Stack>
         <Group grow>
-<<<<<<< HEAD
-          <TextInput withAsterisk label='Name' placeholder='Name' {...form.getInputProps('name')} />
-          <TextInput withAsterisk label='URL' placeholder='URL' {...form.getInputProps('url')} />
-=======
           <TextInput
             withAsterisk
             label='Name'
             placeholder='Name'
-            value={appSettings.name || ''}
-            onChange={(e) => setAppSettings({ ...appSettings, name: e.target.value })}
+            {...form.getInputProps('name')}
           />
           <Select
             withAsterisk
@@ -78,18 +70,15 @@
             placeholder='Language'
             data={languages}
             searchable
-            value={appSettings.language}
-            onChange={(value) => setAppSettings({ ...appSettings, language: value || 'en-US' })}
+            {...form.getInputProps('language')}
           />
->>>>>>> e1c1350b
         </Group>
 
         <TextInput
           withAsterisk
           label='URL'
           placeholder='URL'
-          value={appSettings.url || ''}
-          onChange={(e) => setAppSettings({ ...appSettings, url: e.target.value })}
+          {...form.getInputProps('url')}
         />
 
         <Group grow>
