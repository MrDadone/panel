import { Group, Title } from '@mantine/core';
import { useState } from 'react';
import getMountServers from '@/api/admin/mounts/servers/getMountServers';
import { getEmptyPaginationSet } from '@/api/axios';
import Table from '@/elements/Table';
import { serverTableColumns } from '@/lib/tableColumns';
import { useSearchablePaginatedTable } from '@/plugins/useSearchablePageableTable';
<<<<<<< HEAD
import ServerRow from '../../servers/ServerRow';
=======
import ServerRow, { serverTableColumns } from '../../servers/ServerRow';
import TextInput from '@/elements/input/TextInput';
>>>>>>> 82d1f707

export default function AdminMountServers({ mount }: { mount: Mount }) {
  const [mountServers, setMountServers] = useState<ResponseMeta<AndCreated<{ server: AdminServer }>>>(
    getEmptyPaginationSet(),
  );

  const { loading, search, setSearch, setPage } = useSearchablePaginatedTable({
    fetcher: (page, search) => getMountServers(mount.uuid, page, search),
    setStoreData: setMountServers,
  });

  return (
    <>
      <Group justify='space-between' mb='md'>
        <Title order={2}>Mount Servers</Title>
        <Group>
          <TextInput placeholder='Search...' value={search} onChange={(e) => setSearch(e.target.value)} w={250} />
        </Group>
      </Group>

      <Table columns={serverTableColumns} loading={loading} pagination={mountServers} onPageSelect={setPage}>
        {mountServers.data.map((serverMount) => (
          <ServerRow key={serverMount.server.uuid} server={serverMount.server} />
        ))}
      </Table>
    </>
  );
}<|MERGE_RESOLUTION|>--- conflicted
+++ resolved
@@ -5,12 +5,8 @@
 import Table from '@/elements/Table';
 import { serverTableColumns } from '@/lib/tableColumns';
 import { useSearchablePaginatedTable } from '@/plugins/useSearchablePageableTable';
-<<<<<<< HEAD
 import ServerRow from '../../servers/ServerRow';
-=======
-import ServerRow, { serverTableColumns } from '../../servers/ServerRow';
 import TextInput from '@/elements/input/TextInput';
->>>>>>> 82d1f707
 
 export default function AdminMountServers({ mount }: { mount: Mount }) {
   const [mountServers, setMountServers] = useState<ResponseMeta<AndCreated<{ server: AdminServer }>>>(
