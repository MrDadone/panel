<<<<<<< HEAD
import { Ref } from 'react';
import { NavLink } from 'react-router';
=======
import { forwardRef, memo } from 'react';
>>>>>>> e1c1350b
import Code from '@/elements/Code';
import Checkbox from '@/elements/input/Checkbox';
import { TableData, TableRow } from '@/elements/Table';
import Tooltip from '@/elements/Tooltip';
import { formatDateTime, formatTimestamp } from '@/lib/time';
import { useAdminStore } from '@/stores/admin';

interface NodeAllocationRowProps {
  allocation: NodeAllocation;
}

const NodeAllocationRow = memo(
  forwardRef<HTMLTableRowElement, NodeAllocationRowProps>(function FileRow({ allocation }, ref) {
    const { isNodeAllocationSelected, addSelectedNodeAllocation, removeSelectedNodeAllocation } = useAdminStore();

    return (
      <TableRow
        bg={isNodeAllocationSelected(allocation) ? 'var(--mantine-color-blue-light)' : undefined}
        onClick={(e) => {
          if (e.ctrlKey || e.metaKey) {
            addSelectedNodeAllocation(allocation);
            return true;
          }

          return false;
        }}
        ref={ref}
      >
        <td className='pl-4 relative cursor-pointer w-10 text-center'>
          <Checkbox
            id={allocation.uuid}
            checked={isNodeAllocationSelected(allocation)}
            onChange={() => {
              if (isNodeAllocationSelected(allocation)) {
                removeSelectedNodeAllocation(allocation);
              } else {
                addSelectedNodeAllocation(allocation);
              }
            }}
            onClick={(e) => e.stopPropagation()}
          />
        </td>

        <TableData>
          <Code>{allocation.uuid}</Code>
        </TableData>

        <TableData>
          <Code>
            {allocation.server ? (
              <NavLink
                to={`/admin/servers/${allocation.server.uuid}`}
                className='text-blue-400 hover:text-blue-200 hover:underline'
              >
                {allocation.server.name}
              </NavLink>
            ) : (
              '-'
            )}
          </Code>
        </TableData>

        <TableData>
          <Code>{allocation.ip}</Code>
        </TableData>

        <TableData>
          <Code>{allocation.ipAlias ?? 'N/A'}</Code>
        </TableData>

        <TableData>
          <Code>{allocation.port}</Code>
        </TableData>

        <TableData>
          <Tooltip label={formatDateTime(allocation.created)}>{formatTimestamp(allocation.created)}</Tooltip>
        </TableData>
      </TableRow>
    );
  }),
);

export default NodeAllocationRow;<|MERGE_RESOLUTION|>--- conflicted
+++ resolved
@@ -1,15 +1,11 @@
-<<<<<<< HEAD
-import { Ref } from 'react';
-import { NavLink } from 'react-router';
-=======
 import { forwardRef, memo } from 'react';
->>>>>>> e1c1350b
 import Code from '@/elements/Code';
 import Checkbox from '@/elements/input/Checkbox';
 import { TableData, TableRow } from '@/elements/Table';
 import Tooltip from '@/elements/Tooltip';
 import { formatDateTime, formatTimestamp } from '@/lib/time';
 import { useAdminStore } from '@/stores/admin';
+import { NavLink } from "react-router";
 
 interface NodeAllocationRowProps {
   allocation: NodeAllocation;
