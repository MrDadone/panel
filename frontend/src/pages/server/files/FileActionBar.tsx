--- conflicted
+++ resolved
@@ -41,15 +41,9 @@
     renameFiles({
       uuid: server.uuid,
       root: '/',
-<<<<<<< HEAD
-      files: [...movingFiles].map((f) => ({
+      files: movingFiles.map((f) => ({
         from: join(movingFilesDirectory!, f.name),
         to: join(browsingDirectory!, f.name),
-=======
-      files: movingFiles.map((f) => ({
-        from: join(movingFilesDirectory, f.name),
-        to: join(browsingDirectory, f.name),
->>>>>>> e1c1350b
       })),
     })
       .then(({ renamed }) => {
@@ -74,13 +68,8 @@
     const selectedFiles = getSelectedFiles();
     downloadFiles(
       server.uuid,
-<<<<<<< HEAD
       browsingDirectory!,
-      Array.from(selectedFiles.values()).map((f) => f.name),
-=======
-      browsingDirectory,
       selectedFiles.map((f) => f.name),
->>>>>>> e1c1350b
       false,
       'zip',
     )
