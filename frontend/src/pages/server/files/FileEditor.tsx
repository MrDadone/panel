import { Editor, type OnMount } from '@monaco-editor/react';
import { join } from 'pathe';
import { useEffect, useRef, useState } from 'react';
import { createSearchParams, useNavigate, useParams, useSearchParams } from 'react-router';
import getFileContent from '@/api/server/files/getFileContent';
import saveFileContent from '@/api/server/files/saveFileContent';
import Button from '@/elements/Button';
import Spinner from '@/elements/Spinner';
import { getLanguageFromExtension } from '@/lib/files';
import NotFound from '@/pages/NotFound';
import { useServerStore } from '@/stores/server';
import FileBreadcrumbs from './FileBreadcrumbs';
import FileNameModal from './modals/FileNameModal';

export default function FileEditor() {
  const params = useParams<'action'>();

  const [searchParams, _] = useSearchParams();
  const navigate = useNavigate();
  const server = useServerStore((state) => state.server);
  const { browsingDirectory, setBrowsingDirectory, browsingBackup } = useServerStore();

  const [loading, setLoading] = useState(false);
  const [nameModalOpen, setNameModalOpen] = useState(false);
  const [fileName, setFileName] = useState('');
  const [content, setContent] = useState('');
  const [language, setLanguage] = useState('plaintext');

  const editorRef = useRef<Parameters<OnMount>[0]>(null);
  const contentRef = useRef(content);

  useEffect(() => {
    setBrowsingDirectory(searchParams.get('directory') || '/');
    setFileName(searchParams.get('file') || '');
  }, [searchParams]);

  useEffect(() => {
    if (!browsingDirectory || !fileName) return;
    if (params.action === 'new') return;

    setLoading(true);
    getFileContent(server.uuid, join(browsingDirectory, fileName)).then((content) => {
      setContent(content);
      setLanguage(getLanguageFromExtension(fileName.split('.').pop()!));
      setLoading(false);
    });
  }, [fileName]);

  useEffect(() => {
    contentRef.current = content;
  }, [content]);

  const saveFile = (name?: string) => {
    if (!editorRef.current) return;

    const currentContent = editorRef.current.getValue();
    setLoading(true);

    saveFileContent(server.uuid, join(browsingDirectory!, name ?? fileName), currentContent).then(() => {
      setLoading(false);
      setNameModalOpen(false);

      if (name) {
        navigate(
          `/server/${server.uuidShort}/files/edit?${createSearchParams({
            directory: browsingDirectory!,
            file: name,
          })}`,
        );
      }
    });
  };

  if (!['new', 'edit'].includes(params.action!)) {
    return <NotFound />;
  }

  return loading ? (
    <div className='w-full h-screen flex items-center justify-center'>
      <Spinner size={75} />
    </div>
  ) : (
    <div className='flex flex-col'>
      <FileNameModal
        onFileName={(name: string) => saveFile(name)}
        opened={nameModalOpen}
        onClose={() => setNameModalOpen(false)}
      />

      <div className='flex justify-between w-full p-4'>
        <FileBreadcrumbs
<<<<<<< HEAD
          hideSelectAll
          path={join(decodeURIComponent(browsingDirectory!), fileName)}
=======
          inFileEditor
          path={join(decodeURIComponent(browsingDirectory), fileName)}
>>>>>>> 945aa6fb
          browsingBackup={browsingBackup}
        />
        <div hidden={!!browsingBackup}>
          {params.action === 'edit' ? (
            <Button onClick={() => saveFile()}>Save</Button>
          ) : (
            <Button onClick={() => setNameModalOpen(true)}>Create</Button>
          )}
        </div>
      </div>
      <div className='mx-4 rounded-md overflow-hidden'>
        <Editor
          height='82vh'
          theme='vs-dark'
          defaultLanguage={language}
          defaultValue={content}
          onChange={(value) => setContent(value || '')}
          onMount={(editor, monaco) => {
            editorRef.current = editor;
            editor.onDidChangeModelContent(() => {
              contentRef.current = editor.getValue();
            });
            editor.addCommand(monaco.KeyMod.CtrlCmd | monaco.KeyCode.KeyS, () => {
              if (params.action === 'new') {
                setNameModalOpen(true);
              } else {
                saveFile();
              }
            });
          }}
        />
      </div>
    </div>
  );
}<|MERGE_RESOLUTION|>--- conflicted
+++ resolved
@@ -89,13 +89,8 @@
 
       <div className='flex justify-between w-full p-4'>
         <FileBreadcrumbs
-<<<<<<< HEAD
-          hideSelectAll
+          inFileEditor
           path={join(decodeURIComponent(browsingDirectory!), fileName)}
-=======
-          inFileEditor
-          path={join(decodeURIComponent(browsingDirectory), fileName)}
->>>>>>> 945aa6fb
           browsingBackup={browsingBackup}
         />
         <div hidden={!!browsingBackup}>
