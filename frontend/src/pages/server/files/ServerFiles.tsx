<<<<<<< HEAD
import {
  faChevronDown,
  faDownload,
  faFileCirclePlus,
  faFileUpload,
  faFolderOpen,
  faFolderPlus,
  faServer,
  faUpload,
} from '@fortawesome/free-solid-svg-icons';
import { FontAwesomeIcon } from '@fortawesome/react-fontawesome';
import { Card, Group, Popover, Text, Title, UnstyledButton } from '@mantine/core';
import { MouseEvent as ReactMouseEvent, Ref, useEffect, useRef, useState } from 'react';
import { createSearchParams, useNavigate, useSearchParams } from 'react-router';
=======
import { Card, Group, Title } from '@mantine/core';
import { type Ref, useEffect, useRef, useState } from 'react';
import { useSearchParams } from 'react-router';
>>>>>>> e1c1350b
import { httpErrorToHuman } from '@/api/axios';
import getBackup from '@/api/server/backups/getBackup';
import cancelOperation from '@/api/server/files/cancelOperation';
import loadDirectory from '@/api/server/files/loadDirectory';
import { ContextMenuProvider } from '@/elements/ContextMenu';
import SelectionArea from '@/elements/SelectionArea';
import Spinner from '@/elements/Spinner';
import Table from '@/elements/Table';
import { useToast } from '@/providers/ToastProvider';
import { useServerStore } from '@/stores/server';
import { useFileUpload } from '@/plugins/useFileUpload';
import FileActionBar from './FileActionBar';
import FileBreadcrumbs from './FileBreadcrumbs';
import FileRow from './FileRow';
import FileToolbar from './FileToolbar';
import FileUploadOverlay from './FileUploadOverlay';
import FileOperationsProgress from './FileOperationsProgress';
import DirectoryNameModal from './modals/DirectoryNameModal';
import PullFileModal from './modals/PullFileModal';
import SftpDetailsModal from './modals/SftpDetailsModal';
import { useFileDragAndDrop } from './hooks/useFileDragAndDrop';

export default function ServerFiles() {
  const [searchParams, setSearchParams] = useSearchParams();
  const { addToast } = useToast();
  const {
    server,
    browsingDirectory,
    setBrowsingDirectory,
    browsingBackup,
    setBrowsingBackup,
    browsingEntries,
    setBrowsingEntries,
    selectedFileNames,
    setSelectedFiles,
    clearSelectedFiles,
    movingFileNames,
    fileOperations,
    removeFileOperation,
  } = useServerStore();

  const [openModal, setOpenModal] = useState<'sftpDetails' | 'nameDirectory' | 'pullFile' | null>(null);
  const [childOpenModal, setChildOpenModal] = useState(false);
  const [loading, setLoading] = useState(browsingEntries.data.length === 0);
  const [page, setPage] = useState(1);
  const [selectedFilesPrevious, setSelectedFilesPrevious] = useState<Set<string>>(new Set());
  const fileInputRef = useRef<HTMLInputElement>(null);
  const folderInputRef = useRef<HTMLInputElement>(null);

  const {
    uploadingFiles,
    uploadFiles,
    cancelFileUpload,
    cancelFolderUpload,
    aggregatedUploadProgress,
    handleFileSelect,
    handleFolderSelect,
  } = useFileUpload(server.uuid, browsingDirectory!, () => loadDirectoryData());

  const { isDragging } = useFileDragAndDrop({
    onDrop: uploadFiles,
    enabled: !browsingBackup,
  });

  useEffect(() => {
    clearSelectedFiles();
    setBrowsingDirectory(searchParams.get('directory') || '/');
    setPage(Number(searchParams.get('page')) || 1);
  }, [searchParams, clearSelectedFiles, setBrowsingDirectory]);

  const onPageSelect = (page: number) => {
    setSearchParams({ directory: browsingDirectory!, page: page.toString() });
  };

  const loadDirectoryData = () => {
    setLoading(true);

    loadDirectory(server.uuid, browsingDirectory!, page)
      .then((data) => {
        setBrowsingEntries(data);
      })
      .catch((msg) => {
        addToast(httpErrorToHuman(msg), 'error');
      })
      .finally(() => setLoading(false));
  };

  const doCancelOperation = (uuid: string) => {
    removeFileOperation(uuid);

    cancelOperation(server.uuid, uuid)
      .then(() => {
        addToast('Operation cancelled', 'success');
      })
      .catch((msg) => {
        addToast(httpErrorToHuman(msg), 'error');
      });
  };

<<<<<<< HEAD
  const onSelectedStart = (event: ReactMouseEvent | MouseEvent) => {
    setSelectedFilesPrevious(event.shiftKey ? selectedFiles : new Set());
=======
  const onSelectedStart = (event: React.MouseEvent | MouseEvent) => {
    setSelectedFilesPrevious(event.shiftKey ? selectedFileNames : new Set<string>());
>>>>>>> e1c1350b
  };

  const onSelected = (selected: DirectoryEntry[]) => {
    const previousFiles = browsingEntries.data.filter((entry) => selectedFilesPrevious.has(entry.name));
    setSelectedFiles([...previousFiles, ...selected]);
  };

  useEffect(() => {
    if (!browsingDirectory) return;

    loadDirectoryData();
  }, [browsingDirectory, page]);

  useEffect(() => {
    if (browsingDirectory?.startsWith('/.backups/') && !browsingBackup && !loading) {
      setLoading(true);

      let backupUuid = browsingDirectory.slice('/.backups/'.length);
      if (backupUuid.includes('/')) {
        backupUuid = backupUuid.slice(0, backupUuid.indexOf('/'));
      }

      getBackup(server.uuid, backupUuid)
        .then((data) => {
          setBrowsingBackup(data);
        })
        .catch((msg) => {
          addToast(httpErrorToHuman(msg), 'error');
        })
        .finally(() => setLoading(false));
    } else if (!browsingDirectory?.startsWith('/.backups/') && browsingBackup) {
      setBrowsingBackup(null);
    }
  }, [browsingDirectory, browsingBackup, loading]);

  return (
    <div className='h-fit relative'>
      <input
        ref={fileInputRef}
        type='file'
        multiple
        style={{ display: 'none' }}
        onChange={(e) => handleFileSelect(e, fileInputRef)}
      />
      <input
        ref={folderInputRef}
        type='file'
        multiple
        style={{ display: 'none' }}
        onChange={(e) => handleFolderSelect(e, folderInputRef)}
        {...{ webkitdirectory: '', directory: '' }}
      />

      <SftpDetailsModal opened={openModal === 'sftpDetails'} onClose={() => setOpenModal(null)} />
      <DirectoryNameModal opened={openModal === 'nameDirectory'} onClose={() => setOpenModal(null)} />
      <PullFileModal opened={openModal === 'pullFile'} onClose={() => setOpenModal(null)} />

      <FileActionBar />

      <Group justify='space-between' align='start' mb='md'>
        <Title order={1} c='white'>
          Files
        </Title>
        {!browsingBackup && (
          <Group>
            <FileOperationsProgress
              uploadingFiles={uploadingFiles}
              fileOperations={fileOperations}
              aggregatedUploadProgress={aggregatedUploadProgress}
              onCancelFileUpload={cancelFileUpload}
              onCancelFolderUpload={cancelFolderUpload}
              onCancelOperation={doCancelOperation}
            />
            <FileToolbar
              serverUuidShort={server.uuidShort}
              browsingDirectory={browsingDirectory}
              onSftpDetailsClick={() => setOpenModal('sftpDetails')}
              onNewDirectoryClick={() => setOpenModal('nameDirectory')}
              onPullFileClick={() => setOpenModal('pullFile')}
              onFileUploadClick={() => fileInputRef.current?.click()}
              onFolderUploadClick={() => folderInputRef.current?.click()}
            />
          </Group>
        )}
      </Group>

      {loading ? (
        <Spinner.Centered />
      ) : (
        <>
          <FileUploadOverlay visible={isDragging && !browsingBackup} />

          <Card className='border border-[#424242] mb-2'>
            <FileBreadcrumbs path={decodeURIComponent(browsingDirectory)} browsingBackup={browsingBackup} />
          </Card>
          <SelectionArea
            onSelectedStart={onSelectedStart}
            onSelected={onSelected}
            className='h-full'
            disabled={movingFileNames.size > 0 || !!openModal || childOpenModal}
          >
            <ContextMenuProvider>
              <Table
                columns={['', 'Name', 'Size', 'Modified', '']}
                pagination={browsingEntries}
                onPageSelect={onPageSelect}
                allowSelect={false}
              >
                {browsingEntries.data.map((file) => (
                  <SelectionArea.Selectable key={file.name} item={file}>
                    {(innerRef: Ref<HTMLElement>) => (
                      <FileRow
                        key={file.name}
                        file={file}
                        ref={innerRef as Ref<HTMLTableRowElement>}
                        setChildOpenModal={setChildOpenModal}
                      />
                    )}
                  </SelectionArea.Selectable>
                ))}
              </Table>
            </ContextMenuProvider>
          </SelectionArea>
        </>
      )}
    </div>
  );
}<|MERGE_RESOLUTION|>--- conflicted
+++ resolved
@@ -1,23 +1,6 @@
-<<<<<<< HEAD
-import {
-  faChevronDown,
-  faDownload,
-  faFileCirclePlus,
-  faFileUpload,
-  faFolderOpen,
-  faFolderPlus,
-  faServer,
-  faUpload,
-} from '@fortawesome/free-solid-svg-icons';
-import { FontAwesomeIcon } from '@fortawesome/react-fontawesome';
-import { Card, Group, Popover, Text, Title, UnstyledButton } from '@mantine/core';
-import { MouseEvent as ReactMouseEvent, Ref, useEffect, useRef, useState } from 'react';
-import { createSearchParams, useNavigate, useSearchParams } from 'react-router';
-=======
 import { Card, Group, Title } from '@mantine/core';
 import { type Ref, useEffect, useRef, useState } from 'react';
 import { useSearchParams } from 'react-router';
->>>>>>> e1c1350b
 import { httpErrorToHuman } from '@/api/axios';
 import getBackup from '@/api/server/backups/getBackup';
 import cancelOperation from '@/api/server/files/cancelOperation';
@@ -117,13 +100,8 @@
       });
   };
 
-<<<<<<< HEAD
   const onSelectedStart = (event: ReactMouseEvent | MouseEvent) => {
-    setSelectedFilesPrevious(event.shiftKey ? selectedFiles : new Set());
-=======
-  const onSelectedStart = (event: React.MouseEvent | MouseEvent) => {
     setSelectedFilesPrevious(event.shiftKey ? selectedFileNames : new Set<string>());
->>>>>>> e1c1350b
   };
 
   const onSelected = (selected: DirectoryEntry[]) => {
