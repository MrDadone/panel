import { createRoot } from 'react-dom/client';
import { Extension, ExtensionContext } from 'shared';
import App from '@/App';
import '@/app.css';

const extensionModules = import.meta.glob('../extensions/*/src/index.ts', { eager: true });
const extensions: Extension[] = [];

for (const [path, module] of Object.entries(extensionModules)) {
  const identifier = path.split('/')[2];
  if (identifier === 'shared') continue;

<<<<<<< HEAD
  if (module && typeof module === 'object' && 'default' in module && module.default instanceof Extension) {
=======
  if (typeof module === 'object' && module && 'default' in module && module.default instanceof Extension) {
>>>>>>> e1c1350b
    module.default.packageName = identifier.replaceAll('_', '.');
    extensions.push(module.default);
  } else {
    console.error('Invalid frontend module', identifier, module);
  }
}

window.extensionContext = new ExtensionContext(extensions);

window.addEventListener('vite:preloadError', (event) => {
  event.preventDefault();
  window.location.reload();
});

createRoot(document.getElementById('root')!).render(<App />);<|MERGE_RESOLUTION|>--- conflicted
+++ resolved
@@ -10,11 +10,7 @@
   const identifier = path.split('/')[2];
   if (identifier === 'shared') continue;
 
-<<<<<<< HEAD
-  if (module && typeof module === 'object' && 'default' in module && module.default instanceof Extension) {
-=======
-  if (typeof module === 'object' && module && 'default' in module && module.default instanceof Extension) {
->>>>>>> e1c1350b
+  if (module && typeof module === 'object' && module && 'default' in module && module.default instanceof Extension) {
     module.default.packageName = identifier.replaceAll('_', '.');
     extensions.push(module.default);
   } else {
