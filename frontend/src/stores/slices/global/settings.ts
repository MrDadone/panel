import { GlobalStore } from '@/stores/global';
import { StateCreator } from 'zustand';

export interface SettingsSlice {
  serverListShowOthers: boolean;
  settings: PublicSettings;
  languages: string[];

  setServerListShowOthers: (show: boolean) => void;
  setSettings: (settings: PublicSettings) => void;
  setLanguages: (languages: string[]) => void;
}

export const createSettingsSlice: StateCreator<GlobalStore, [], [], SettingsSlice> = (set): SettingsSlice => ({
  serverListShowOthers: false,
<<<<<<< HEAD
  settings: {} as PublicSettings,
=======
  settings: null,
  languages: [],
>>>>>>> e1c1350b

  setServerListShowOthers: (value) => set((state) => ({ ...state, serverListShowOthers: value })),
  setSettings: (value) => set((state) => ({ ...state, settings: value })),
  setLanguages: (value) => set((state) => ({ ...state, languages: value })),
});<|MERGE_RESOLUTION|>--- conflicted
+++ resolved
@@ -13,12 +13,8 @@
 
 export const createSettingsSlice: StateCreator<GlobalStore, [], [], SettingsSlice> = (set): SettingsSlice => ({
   serverListShowOthers: false,
-<<<<<<< HEAD
   settings: {} as PublicSettings,
-=======
-  settings: null,
   languages: [],
->>>>>>> e1c1350b
 
   setServerListShowOthers: (value) => set((state) => ({ ...state, serverListShowOthers: value })),
   setSettings: (value) => set((state) => ({ ...state, settings: value })),
