import { faReply } from '@fortawesome/free-solid-svg-icons';
import { Suspense } from 'react';
import { NavLink, Route, Routes } from 'react-router';
import Container from '@/elements/Container';
import Sidebar from '@/elements/Sidebar';
import Spinner from '@/elements/Spinner';
import { to } from '@/lib/routes';
import NotFound from '@/pages/NotFound';
import adminRoutes from '@/routers/routes/adminRoutes';
import { useGlobalStore } from '@/stores/global';
import Can from '@/elements/Can';

export default function AdminRouter() {
  const { settings } = useGlobalStore();

  return (
    <div className='lg:flex'>
      <Sidebar>
        <NavLink to='/' className='w-full'>
          <div className='h-28 w-full flex flex-row items-center justify-between mt-1 select-none cursor-pointer'>
            <img src='/icon.svg' className='h-full py-4' alt='Calagopus Icon' />
            <h1 className='grow font-logo text-xl'>{settings.app.name}</h1>
          </div>
        </NavLink>

        <Sidebar.Divider />

        <Sidebar.Link to='/' end icon={faReply} name='Back' />

        <Sidebar.Divider />

        {adminRoutes
          .filter((route) => !!route.name && (!route.filter || route.filter()))
          .map((route) =>
            route.permission ? (
              <Can key={route.path} action={route.permission} matchAny>
                <Sidebar.Link
                  key={route.path}
                  to={to(route.path, '/admin')}
                  end={route.exact}
                  icon={route.icon}
                  name={route.name}
                />
              </Can>
            ) : (
              <Sidebar.Link
                key={route.path}
                to={to(route.path, '/admin')}
                end={route.exact}
                icon={route.icon}
                name={route.name}
              />
            ),
          )}
        {window.extensionContext.routes.adminRoutes
          .filter((route) => !!route.name && (!route.filter || route.filter()))
          .map((route) =>
            route.permission ? (
              <Can key={route.path} action={route.permission} matchAny>
                <Sidebar.Link
                  key={route.path}
                  to={to(route.path, '/admin')}
                  end={route.exact}
                  icon={route.icon}
                  name={route.name}
                />
              </Can>
            ) : (
              <Sidebar.Link
                key={route.path}
                to={to(route.path, '/admin')}
                end={route.exact}
                icon={route.icon}
                name={route.name}
              />
            ),
          )}

        <Sidebar.Footer />
      </Sidebar>
      <div id='admin-root' className='max-w-[100vw] lg:max-w-[calc(100vw-17.5rem)] flex-1 lg:ml-0'>
        <Container>
          <Suspense fallback={<Spinner.Centered />}>
            <Routes>
<<<<<<< HEAD
              {adminRoutes
                .filter((route) => !route.filter || route.filter())
                .map(({ path, element: Element }) => (
                  <Route key={path} path={path} element={<Element />} />
                ))}
              {window.extensionContext.routes.adminRoutes
                .filter((route) => !route.filter || route.filter())
                .map(({ path, element: Element }) => (
                  <Route key={path} path={path} element={<Element />} />
                ))}
              <Route path={'*'} element={<NotFound />} />
=======
              {adminRoutes.map(({ path, element: Element }) => (
                <Route key={path} path={path} element={<Element />} />
              ))}
              <Route path='*' element={<NotFound />} />
>>>>>>> e9373d96
            </Routes>
          </Suspense>
        </Container>
      </div>
    </div>
  );
}<|MERGE_RESOLUTION|>--- conflicted
+++ resolved
@@ -82,7 +82,6 @@
         <Container>
           <Suspense fallback={<Spinner.Centered />}>
             <Routes>
-<<<<<<< HEAD
               {adminRoutes
                 .filter((route) => !route.filter || route.filter())
                 .map(({ path, element: Element }) => (
@@ -93,13 +92,7 @@
                 .map(({ path, element: Element }) => (
                   <Route key={path} path={path} element={<Element />} />
                 ))}
-              <Route path={'*'} element={<NotFound />} />
-=======
-              {adminRoutes.map(({ path, element: Element }) => (
-                <Route key={path} path={path} element={<Element />} />
-              ))}
               <Route path='*' element={<NotFound />} />
->>>>>>> e9373d96
             </Routes>
           </Suspense>
         </Container>
