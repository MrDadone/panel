import { faGraduationCap, faServer } from '@fortawesome/free-solid-svg-icons';
import { Suspense } from 'react';
import { NavLink, Route, Routes } from 'react-router';
import Container from '@/elements/Container';
import Sidebar from '@/elements/Sidebar';
import Spinner from '@/elements/Spinner';
import { to } from '@/lib/routes';
import DashboardHome from '@/pages/dashboard/home/DashboardHome';
import DashboardHomeAll from '@/pages/dashboard/home/DashboardHomeAll';
import NotFound from '@/pages/NotFound';
import { useAuth } from '@/providers/AuthProvider';
import accountRoutes from '@/routers/routes/accountRoutes';
import { useGlobalStore } from '@/stores/global';

export default function DashboardRouter() {
  const { user } = useAuth();
  const { settings } = useGlobalStore();

  return (
    <div className='lg:flex'>
      <Sidebar>
        <NavLink to='/' className='w-full'>
          <div className='h-28 w-full flex flex-row items-center justify-between mt-1 select-none cursor-pointer'>
            <img src='/icon.svg' className='h-full py-4' alt='Calagopus Icon' />
            <h1 className='grow font-logo text-xl'>{settings.app.name}</h1>
          </div>
        </NavLink>

        <Sidebar.Divider />

        <Sidebar.Link to='/' end icon={faServer} name='Servers' />
        {user.admin && <Sidebar.Link to='/admin' end icon={faGraduationCap} name='Admin' />}

        <Sidebar.Divider />

        {accountRoutes
          .filter((route) => !!route.name && (!route.filter || route.filter()))
          .map((route) => (
            <Sidebar.Link
              key={route.path}
              to={to(route.path, '/account')}
              end={route.exact}
              icon={route.icon}
              name={route.name}
            />
          ))}
        {window.extensionContext.routes.accountRoutes
          .filter((route) => !!route.name && (!route.filter || route.filter()))
          .map((route) => (
            <Sidebar.Link
              key={route.path}
              to={to(route.path, '/account')}
              end={route.exact}
              icon={route.icon}
              name={route.name}
            />
          ))}

        <Sidebar.Footer />
      </Sidebar>
      <div id='dashboard-root' className='max-w-[100vw] lg:max-w-[calc(100vw-17.5rem)] flex-1 lg:ml-0'>
        <Container>
          <Suspense fallback={<Spinner.Centered />}>
            <Routes>
<<<<<<< HEAD
              <Route path={''} element={<DashboardHome />} />
              <Route path={'/all'} element={<DashboardHomeAll />} />
              {accountRoutes
                .filter((route) => !route.filter || route.filter())
                .map(({ path, element: Element }) => (
                  <Route key={path} path={`/account/${path}`.replace('//', '/')} element={<Element />} />
                ))}
              {window.extensionContext.routes.accountRoutes
                .filter((route) => !route.filter || route.filter())
                .map(({ path, element: Element }) => (
                  <Route key={path} path={`/account/${path}`.replace('//', '/')} element={<Element />} />
                ))}
              <Route path={'*'} element={<NotFound />} />
=======
              <Route path='' element={<DashboardHome />} />
              <Route path='/all' element={<DashboardHomeAll />} />
              {accountRoutes.map(({ path, element: Element }) => (
                <Route key={path} path={`/account/${path}`.replace('//', '/')} element={<Element />} />
              ))}
              <Route path='*' element={<NotFound />} />
>>>>>>> e9373d96
            </Routes>
          </Suspense>
        </Container>
      </div>
    </div>
  );
}<|MERGE_RESOLUTION|>--- conflicted
+++ resolved
@@ -62,7 +62,6 @@
         <Container>
           <Suspense fallback={<Spinner.Centered />}>
             <Routes>
-<<<<<<< HEAD
               <Route path={''} element={<DashboardHome />} />
               <Route path={'/all'} element={<DashboardHomeAll />} />
               {accountRoutes
@@ -76,14 +75,6 @@
                   <Route key={path} path={`/account/${path}`.replace('//', '/')} element={<Element />} />
                 ))}
               <Route path={'*'} element={<NotFound />} />
-=======
-              <Route path='' element={<DashboardHome />} />
-              <Route path='/all' element={<DashboardHomeAll />} />
-              {accountRoutes.map(({ path, element: Element }) => (
-                <Route key={path} path={`/account/${path}`.replace('//', '/')} element={<Element />} />
-              ))}
-              <Route path='*' element={<NotFound />} />
->>>>>>> e9373d96
             </Routes>
           </Suspense>
         </Container>
